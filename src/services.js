--- conflicted
+++ resolved
@@ -137,7 +137,6 @@
     width: 600,
     id: ids => ids.join('/status/'),
   },
-<<<<<<< HEAD
   pinterest: {
     regex: /https?:\/\/([^\/\?\&]*).pinterest.com\/pin\/([^\/\?\&]*)\/?$/,
     embedUrl: 'https://assets.pinterest.com/ext/embed.html?id=<%= remote_id %>',
@@ -152,14 +151,13 @@
      html: "<iframe scrolling='no' frameborder='no' allowtransparency='true' allowfullscreen='true' style='width: 100%; min-height: 500px; max-height: 1000px;'></iframe>",
      id: (ids) => {
          return ids.join('/');
-     }
-=======
+    }
+  },
   aparat: {
     regex: /(?:http[s]?:\/\/)?(?:www.)?aparat\.com\/v\/([^\/\?\&]+)\/?/,
     embedUrl: 'https://www.aparat.com/video/video/embed/videohash/<%= remote_id %>/vt/frame',
     html: '<iframe width="600" height="300" style="margin: 0 auto;" frameborder="0" scrolling="no" allowtransparency="true"></iframe>',
     height: 300,
     width: 600,
->>>>>>> 05fedbcf
   },
 };